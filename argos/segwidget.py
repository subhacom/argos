--- conflicted
+++ resolved
@@ -386,11 +386,7 @@
         layout = qw.QFormLayout()
         self._blur_width_label = qw.QLabel('Blur width')
         self._blur_width_edit = qw.QSpinBox()
-<<<<<<< HEAD
-        self._blur_width_edit.setRange(1, 1000)
-=======
         self._blur_width_edit.setRange(1, 999)
->>>>>>> 0b8b9c88
         self._blur_width_edit.setSingleStep(2)
         value = settings.value('segment/blur_width', self.worker.kernel_width,
                                type=int)
